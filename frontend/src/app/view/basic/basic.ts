--- conflicted
+++ resolved
@@ -50,17 +50,8 @@
   async ngOnInit() {
     console.log('View-basic 2');
     this.editor = document.getElementById('editor');
-<<<<<<< HEAD
-    this.blocknote();
-  }
-
-  blocknote() {
-    const editor = BlockNoteEditor.create();
-    editor.mount(document.getElementById('editor')!); // element to append the editor to
-=======
     // Comment out to test other editors:
     // this.tinyMCE();
->>>>>>> 4886bfc3
   }
 
   tinyMCE() {
