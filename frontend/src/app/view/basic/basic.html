<<<<<<< HEAD
<div class="full" id="editor"></div>
=======
<p>Basic</p>

<!-- TipTap Editor with Slash Commands -->
<tiptap-editor></tiptap-editor>

<!-- Uncomment to test other editors: -->
<!--<div class="full" id="editor"></div>-->
>>>>>>> 4886bfc3
<!--<textarea style="width: 400px; height: 400px; border: 4px solid red"></textarea>--><|MERGE_RESOLUTION|>--- conflicted
+++ resolved
@@ -1,6 +1,3 @@
-<<<<<<< HEAD
-<div class="full" id="editor"></div>
-=======
 <p>Basic</p>
 
 <!-- TipTap Editor with Slash Commands -->
@@ -8,5 +5,4 @@
 
 <!-- Uncomment to test other editors: -->
 <!--<div class="full" id="editor"></div>-->
->>>>>>> 4886bfc3
 <!--<textarea style="width: 400px; height: 400px; border: 4px solid red"></textarea>-->